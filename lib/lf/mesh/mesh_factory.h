--- conflicted
+++ resolved
@@ -51,14 +51,9 @@
    *         The first call to this method will return 0, the second call 1,
    *         ...
    */
-<<<<<<< HEAD
-  virtual size_type AddPoint(std::unique_ptr<geometry::Geometry>&& geometry) = 0;
-  
-=======
   virtual size_type AddPoint(
       std::unique_ptr<geometry::Geometry>&& geometry) = 0;
 
->>>>>>> 04edd789
   /**
    * @brief Add an an entity (codim>0) to the mesh.
    * @param ref_el The reference element of the entity.
@@ -118,7 +113,6 @@
   virtual ~MeshFactory() = default;
 };
 
-
 }  // namespace lf::mesh
 
 #endif  // __5ac8f981f27e45d3b9d15fc9d52f7136