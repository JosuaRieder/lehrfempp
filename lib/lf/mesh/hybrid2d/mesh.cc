--- conflicted
+++ resolved
@@ -10,23 +10,16 @@
                elements)
     : dim_world_(dim_world) {
   // 1) Add all nodes:
-  entities2_.reserve(nodes.size()); // allocated memory for all vertex objects
+  entities2_.reserve(nodes.size());  // allocated memory for all vertex objects
   for (auto& nodeCoord : nodes) {
-<<<<<<< HEAD
+    // A vertex does not have any sub-entities; dummy argument
     std::array<std::vector<size_type>, 0> sub_entities{};
+    // The geometry information for a vertex consists of its coordinates only.
+    // Add another vertex to the array of vertices setting its index to the
+    // position in the array.
     entities2_.emplace_back(this, entities2_.size(),
                             std::make_unique<geometry::Point>(nodeCoord),
                             sub_entities);
-=======
-    // A vertex does not have any sub-entities; dummy argument
-    std::array<std::vector<size_type>, 0> sub_entities;
-    // The geometry information for a vertex consists of its coordinates only.
-    // Add another vertex to the array of vertices setting its index to the
-    // position in the array.
-     entities2_.emplace_back(this, entities2_.size(),
-			     std::make_unique<geometry::Point>(nodeCoord),
-			     sub_entities);
->>>>>>> ece53e20
   }
 
   // Initialize vector of cells
@@ -34,49 +27,31 @@
   // 2) put all edges of all elements into a vector (so there are duplicates)
   // + initialize entities of codim0 with nodes (but don't set edges yet)
   std::vector<std::tuple<std::array<size_type, 2>, size_type, char>>
-<<<<<<< HEAD
       element_edges{};
-=======
-    element_edges{};
   // Reserve auxiliary vector for edges
->>>>>>> ece53e20
   element_edges.reserve(4 * elements.size());
   // Run through all cells, given index arrays of vertices and geometry objects
   for (auto& tuple : elements) {
     // Index array of vertices
     auto& element_nodes = std::get<0>(tuple);
-<<<<<<< HEAD
-
+    // The number of vertices determines the cell type: triangle of
+    // quadrilateral
     base::RefEl ref_el =
         element_nodes.size() == 3 ? base::RefEl::kTria() : base::RefEl::kQuad();
-=======
-    // The number of vertices determines the cell type: triangle of quadrilateral
-    base::RefEl ref_el = element_nodes.size() == 3
-                           ? base::RefEl::kTria()
-                           : base::RefEl::kQuad();
     // run through the edges of the current cell
->>>>>>> ece53e20
     for (char i = 0; i < ref_el.NumSubEntities(1); ++i) {
       // Store the global indices of the endpoints of the current edge
       // in the variables `start` and and `end`
       size_type start =
-<<<<<<< HEAD
           element_nodes[ref_el.SubSubEntity2SubEntity(1, i, 1, 0)];
       size_type end = element_nodes[ref_el.SubSubEntity2SubEntity(1, i, 1, 1)];
+      // Canonical orientation of an edge: from endpoint with lower
+      // index to endpoint with higher index
       std::array<size_type, 2> nodes_ordered = {start, end};
       if (start > end) {
         std::swap(nodes_ordered[0], nodes_ordered[1]);
       }
-=======
-        element_nodes[ref_el.SubSubEntity2SubEntity(1, i, 1, 0)];
-      size_type end =
-	element_nodes[ref_el.SubSubEntity2SubEntity(1, i, 1, 1)];
-      // Canonical orientation of an edge: from endpoint with lower
-      // index to endpoint with higher index
-      std::array<size_type, 2> nodes_ordered = {start, end};
-      if (start > end) std::swap(nodes_ordered[0], nodes_ordered[1]);
       // register edge in auxiliary array
->>>>>>> ece53e20
       element_edges.emplace_back(nodes_ordered, entities0_.size(), i);
     }
 
@@ -84,22 +59,14 @@
     // Since edges have not been constructed yet, leave their indices
     // unspecified.
     std::array<std::vector<size_type>, 2> sub_entities = {
-<<<<<<< HEAD
         {std::vector<size_type>(ref_el.NumSubEntities(1), size_type(-1)), {}}};
+    // Register index numbers of vertices with the current cell
     sub_entities[1].reserve(element_nodes.size());
     for (auto node_nr : element_nodes) {
       sub_entities[1].push_back(node_nr);
     }
+    // Create new Entity object for current cell
     entities0_.emplace_back(this, entities0_.size(),
-=======
-      {std::vector<size_type>(ref_el.NumSubEntities(1), size_type(-1)), {}}
-    };
-    // Register index numbers of vertices with the current cell
-    sub_entities[1].reserve(element_nodes.size());
-    for (auto node_nr : element_nodes) sub_entities[1].push_back(node_nr);
-    // Create new Entity object for current cell
-    entities0_.emplace_back(this, entities0_.size(), 
->>>>>>> ece53e20
                             std::move(std::get<1>(tuple)), sub_entities);
   }
 
@@ -114,21 +81,14 @@
   for (size_type end = 0; end < element_edges.size(); ++end) {
     auto& end_edge = element_edges[end];
     if (begin == end) {
-      // We have found a new edge. 
+      // We have found a new edge.
       std::array<std::vector<size_type>, 1> sub_entities;
-<<<<<<< HEAD
-      // orient the edge always so it agrees with the first (lower) element's
+      // Adjacent element with the lowest index number
       // sub-entity
-      auto& element = entities0_[std::get<1>(element_edges[begin])];
-
-      auto iie = std::get<2>(element_edges[begin]);  // index of edge in element
-=======
-      // Adjacent element with the lowest index number
       auto& element = entities0_[std::get<1>(element_edges[begin])];
       // index of edge in element
       auto iie = std::get<2>(element_edges[begin]);
       // Global index of the endpoint 0 of the edge in the element
->>>>>>> ece53e20
       auto nodeIndex = element.RefEl().SubSubEntity2SubEntity(1, iie, 1, 0);
       sub_entities[0].push_back(element.sub_entities_[1][nodeIndex]);
       // Global index of the endpoint 1 of the edge in the element
@@ -139,25 +99,15 @@
 
       // The shape of the edge is just inherited from the cell.
       auto geom = element.Geometry()->subGeometry(1, iie);
-<<<<<<< HEAD
+      //  Create Entity object for the new edge
       entities1_.emplace_back(this, entities1_.size(), std::move(geom),
                               sub_entities);
     }
 
-    // register edge at element
+    // register edge at element. Hmm, fairly intrusive !
     entities0_[std::get<1>(end_edge)].sub_entities_[0][std::get<2>(end_edge)] =
         entities1_.size() - 1;
-
-=======
-      //  Create Entity object for the new edge
-      entities1_.emplace_back(this, entities1_.size(), std::move(geom), sub_entities);
-    }
-
-    // register edge at element. Hmm, fairly intrusive !
-    entities0_[std::get<1>(end_edge)].sub_entities_[0][std::get<2>(end_edge)]
-      = entities1_.size() - 1;
     // Another new edge is detected
->>>>>>> ece53e20
     if (end + 1 < element_edges.size() &&
         std::get<0>(element_edges[begin]) !=
             std::get<0>(element_edges[end + 1])) {
