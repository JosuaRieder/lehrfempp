#include "mesh_builder.h"
#include "entity.h"
#include <lf/geometry/geometry.h>
#include <lf/geometry/point.h>
#include <lf/geometry/segment_o1.h>
#include <lf/geometry/tria_o1.h>
#include <lf/geometry/quad_o1.h>

namespace lf::mesh::hybrid2d {

<<<<<<< HEAD
  MeshBuilder::size_type MeshBuilder::AddPoint(coord_t coord) {
    LF_ASSERT_MSG(!built_, "Build() already called.");
    LF_ASSERT_MSG(coord.rows() == dim_world_,
		  "coord has incompatible number of rows.");
    nodes_.emplace_back(std::move(coord));
    return nodes_.size() - 1;
  }

  MeshBuilder::size_type
  MeshBuilder::AddElement(const base::ForwardRange<const size_type>& nodes,
			  std::unique_ptr<geometry::Geometry>&& geometry) {
    LF_ASSERT_MSG(!built_, "Build() already called.");
    LF_ASSERT_MSG(geometry->DimGlobal() == dim_world_,
		  "geometry->DimGlobal() != dim_world_");
    LF_ASSERT_MSG(geometry->DimLocal() == 2, "geometry->DimLocal() != 2");

    std::vector<size_type> ns;
    ns.reserve(4);
    for (auto& n : nodes) {
      LF_ASSERT_MSG(n < nodes_.size(), "node " << n <<
      " specified in call to AddElement must be inserted with AddNode() first."
		    );
      ns.push_back(n);
    }
    LF_ASSERT_MSG(geometry->RefEl().NumNodes() == ns.size(),
		  "mismatch between number of nodes and RefEl of geometry.");

    elements_.emplace_back(std::move(ns), std::move(geometry));
    return elements_.size() - 1;
  }
=======
MeshBuilder::size_type MeshBuilder::AddPoint(coord_t coord) {
  LF_ASSERT_MSG(!built_, "Build() already called.");
  LF_ASSERT_MSG(coord.rows() == dim_world_,
                "coord has incompatible number of rows.");
  nodes_.emplace_back(std::move(coord));
  return nodes_.size() - 1;
}

MeshBuilder::size_type MeshBuilder::AddElement(
    const base::ForwardRange<const size_type>& nodes,
    std::unique_ptr<geometry::Geometry>&& geometry) {
  LF_ASSERT_MSG(!built_, "Build() already called.");
  LF_ASSERT_MSG(geometry->DimGlobal() == dim_world_,
                "geometry->DimGlobal() != dim_world_");
  LF_ASSERT_MSG(geometry->DimLocal() == 2, "geometry->DimLocal() != 2");

  std::vector<size_type> ns;
  ns.reserve(4);
  for (auto& n : nodes) {
    LF_ASSERT_MSG(n < nodes_.size(),
                  "node " << n
                          << " specified in call to AddElement must be "
                             "inserted with AddNode() first.");
    ns.push_back(n);
  }
  LF_ASSERT_MSG(geometry->RefEl().NumNodes() == ns.size(),
                "mismatch between number of nodes and RefEl of geometry.");
>>>>>>> 854f6edf

  std::unique_ptr<mesh::Mesh> MeshBuilder::Build() {
    built_ = true;
    return std::make_unique<Mesh>(dim_world_, std::move(nodes_),
				  std::move(elements_));
  }
  
  std::unique_ptr<mesh::Mesh>  TPTriagMeshBuilder::Build() {
    const size_type nx = no_of_x_cells_;
    const size_type ny = no_of_y_cells_;
    // Total number of entities in the mesh
    // Each triangle is split into two squares
    const int no_of_cells = 2*nx*ny;
    const int no_of_edges =  no_of_cells + (nx+1)*ny + nx*(ny+1);
    const int no_of_vertices = (nx+1)*(ny+1);
    // No mesh to build 
    if (no_of_cells == 0) return nullptr;
    // define rectangle; return if none
    const double x_size = top_right_corner_[0] - bottom_left_corner_[0];
    const double y_size = top_right_corner_[1] - bottom_left_corner_[1];
    if ((x_size <= 0.0) || (y_size <= 0.0)) return nullptr;
    // meshwidths
    const double hx = x_size/nx;
    const double hy = y_size/ny;

    // Instantiate empty mesh object
    auto mesh = std::make_unique<Mesh>(2);

    // Sizes of arrays for mesh entities
    mesh->entities0_.reserve(no_of_vertices);
    mesh->entities1_.reserve(no_of_edges);
    mesh->entities2_.reserve(no_of_cells);

    // Initialize vertices
    // A vertex does not have any sub-entities; dummy argument
    std::array<std::vector<size_type>, 0> sub_vertex;
    int node_cnt = 0; // index of current vertex: lexikographic numbering
    for(int i=0;i<=nx;++i)
      for(int j=0;j<=ny;++j,++node_cnt) {
	// Tensor-product node locations
	const Eigen::Vector2d node_coord{i*hx,j*hy};
	// Create suitable geometry object
	auto point_ptr = std::make_unique<geometry::Point>(node_coord);
	// TODO mesh->entities0_.emplace_back(mesh,node_cnt,point_ptr,sub_vertex);
      }

    // Initialize edges
    // An edge has its two endpoints as sub-entities
    std::array<std::vector<size_type>, 1> sub_edge;
    int edge_cnt = 0; // index of currrent edge
    // First horizontal edges
    for(int i=0;i<nx;++i)
      for(int j=0;j<=ny;++j,++edge_cnt) {
	// Indices of the two endpoints of the edge
	const size_type first_endpoint_idx = VertexIndex(i,j);
	const size_type second_endpoint_idx = VertexIndex(i+1,j);
	sub_edge[0] = std::vector<size_type>{first_endpoint_idx,second_endpoint_idx};
	// Coordinates of endpoints a columns of a 2x2 matrix
	Eigen::Matrix<double, Eigen::Dynamic, 2> edge_geo(2,2);
	edge_geo << i*hx,(i+1)*hx,j*hy,j*hy;
	auto seg_ptr = std::make_unique<geometry::SegmentO1>(edge_geo);
	// TODO mesh->entities1_.emplace_back(mesh,edge_cnt,seg_ptr,sub_edge); 
      }
    // Next vertical edges
    for(int i=0;i<=nx;++i)
      for(int j=0;j<ny;++j,++edge_cnt) {
	// Indices of the two endpoints of the edge
	const size_type first_endpoint_idx = VertexIndex(i,j);
	const size_type second_endpoint_idx = VertexIndex(i,j+1);
	sub_edge[0] = std::vector<size_type>{first_endpoint_idx,second_endpoint_idx};
	// Coordinates of endpoints a columns of a 2x2 matrix
	Eigen::Matrix<double, Eigen::Dynamic, 2> edge_geo(2,2);
	edge_geo << i*hx,i*hx,j*hy,(j+1)*hy;
	auto seg_ptr = std::make_unique<geometry::SegmentO1>(edge_geo);
	// TODO mesh->entities1_.emplace_back(mesh,edge_cnt,seg_ptr,sub_edge);
      }
    // Then the skew edges (diagonals of squares)
    for(int i=0;i<nx;++i)
      for(int j=0;j<ny;++j,++edge_cnt) {
	// Indices of the two endpoints of the edge
	const size_type first_endpoint_idx = VertexIndex(i,j);
	const size_type second_endpoint_idx = VertexIndex(i+1,j+1);
	sub_edge[0] = std::vector<size_type>{first_endpoint_idx,second_endpoint_idx};
	// Coordinates of endpoints a columns of a 2x2 matrix
	Eigen::Matrix<double, Eigen::Dynamic, 2> edge_geo(2,2);
	edge_geo << i*hx,(i+1)*hx,j*hy,(j+1)*hy;
	auto seg_ptr = std::make_unique<geometry::SegmentO1>(edge_geo);
	// TODO mesh->entities1_.emplace_back(mesh,edge_cnt,seg_ptr,sub_edge);
      }

<<<<<<< HEAD
    // Finally initialize the triangles
    // A triangle expects two arrays of sub-entity indices
    std::array<std::vector<size_type>, 2> sub_tria;
    // Index offset for vertical edges
    const size_type v_edge_offs = nx*(ny+1);
    // Index offset for diagonal edges
    const size_type diag_edge_offs
      = v_edge_offs + (nx+1)*ny;
    int tria_cnt = 0; // index of currrent triangle
    for(int i=0;i<nx;++i)
      for(int j=0;j<ny;++j,tria_cnt+=2) {
	// Triangle above the diagonal
	// Indices of the vertices
	sub_tria[1] = std::vector<size_type>
	  { VertexIndex(i,j), VertexIndex(i+1,j+1), VertexIndex(i,j+1) };
	// Indices of the adjacent edges
	sub_tria[0] = std::vector<size_type>
	  { diag_edge_offs+i+j*ny, i+(j+1)*nx, v_edge_offs+i*j*(nx+1) };
	// Construct geometry
	Eigen::Matrix<double, Eigen::Dynamic, 3> tria_geo_up(2,3);
	tria_geo_up << i*hx,(i+1)*hx,i*hx,j*hy,(j+1)*hy,(j+1)*hy;
	auto tria_geo_up_ptr = std::make_unique<geometry::TriaO1>(tria_geo_up);
	// Generate the triangle entity
	//* TODO mesh->entities0_.emplace_back(mesh,tria_cnt,tria_geo_up_ptr,sub_tria); 

	// Triangle below the diagonal
	// Indices of the vertices
	sub_tria[1] = std::vector<size_type>
	  { VertexIndex(i,j), VertexIndex(i+1,j), VertexIndex(i+1,j+1) };
	// Indices of the adjacent edges
	sub_tria[0] = std::vector<size_type>
	  { i+nx*j , v_edge_offs + (i+1)+j*(nx+1) , diag_edge_offs+i+j*ny };
	// Construct geometry
	Eigen::Matrix<double, Eigen::Dynamic, 3> tria_geo_low(2,3);
	tria_geo_low << i*hx,(i+1)*hx,(i+1)*hx,j*hy,j*hy,(j+1)*hy;
	auto tria_geo_low_ptr = std::make_unique<geometry::TriaO1>(tria_geo_low);
	// Generate the triangle entity
	//* TODO mesh->entities0_.emplace_back(mesh,tria_cnt+1,tria_geo_low_ptr,sub_tria); 
      }
  } // end Build()
  
}
=======
}  // namespace lf::mesh::hybrid2d
>>>>>>> 854f6edf
<|MERGE_RESOLUTION|>--- conflicted
+++ resolved
@@ -8,8 +8,8 @@
 
 namespace lf::mesh::hybrid2d {
 
-<<<<<<< HEAD
-  MeshBuilder::size_type MeshBuilder::AddPoint(coord_t coord) {
+  MeshBuilder::size_type
+  MeshBuilder::AddPoint(coord_t coord) {
     LF_ASSERT_MSG(!built_, "Build() already called.");
     LF_ASSERT_MSG(coord.rows() == dim_world_,
 		  "coord has incompatible number of rows.");
@@ -39,35 +39,6 @@
     elements_.emplace_back(std::move(ns), std::move(geometry));
     return elements_.size() - 1;
   }
-=======
-MeshBuilder::size_type MeshBuilder::AddPoint(coord_t coord) {
-  LF_ASSERT_MSG(!built_, "Build() already called.");
-  LF_ASSERT_MSG(coord.rows() == dim_world_,
-                "coord has incompatible number of rows.");
-  nodes_.emplace_back(std::move(coord));
-  return nodes_.size() - 1;
-}
-
-MeshBuilder::size_type MeshBuilder::AddElement(
-    const base::ForwardRange<const size_type>& nodes,
-    std::unique_ptr<geometry::Geometry>&& geometry) {
-  LF_ASSERT_MSG(!built_, "Build() already called.");
-  LF_ASSERT_MSG(geometry->DimGlobal() == dim_world_,
-                "geometry->DimGlobal() != dim_world_");
-  LF_ASSERT_MSG(geometry->DimLocal() == 2, "geometry->DimLocal() != 2");
-
-  std::vector<size_type> ns;
-  ns.reserve(4);
-  for (auto& n : nodes) {
-    LF_ASSERT_MSG(n < nodes_.size(),
-                  "node " << n
-                          << " specified in call to AddElement must be "
-                             "inserted with AddNode() first.");
-    ns.push_back(n);
-  }
-  LF_ASSERT_MSG(geometry->RefEl().NumNodes() == ns.size(),
-                "mismatch between number of nodes and RefEl of geometry.");
->>>>>>> 854f6edf
 
   std::unique_ptr<mesh::Mesh> MeshBuilder::Build() {
     built_ = true;
@@ -158,7 +129,6 @@
 	// TODO mesh->entities1_.emplace_back(mesh,edge_cnt,seg_ptr,sub_edge);
       }
 
-<<<<<<< HEAD
     // Finally initialize the triangles
     // A triangle expects two arrays of sub-entity indices
     std::array<std::vector<size_type>, 2> sub_tria;
@@ -200,7 +170,4 @@
       }
   } // end Build()
   
-}
-=======
-}  // namespace lf::mesh::hybrid2d
->>>>>>> 854f6edf
+}