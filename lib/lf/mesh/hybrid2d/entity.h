#ifndef __7a3f1903d42141a3b1135e8e5ad72c1c
#define __7a3f1903d42141a3b1135e8e5ad72c1c

#include <lf/base/base.h>
#include "lf/mesh/entity.h"
#include "lf/mesh/mesh_interface.h"

namespace lf::mesh::hybrid2d {

class Mesh;

/** 
 * @brief classes for topological entities in a 2D hybrid mesh
 * @tparam CODIM the co-dimension of the entity object \f$\in\{0,1,2\}\f$
 *
 * This class template can be used to instantiate the four different topological 
 * entities occurring in 2D hybrid meshes: Points, Edges, Triangles, and Quadrilaterals.
 * @note Every `Entity` object owns a smart pointer to an associated geometry object.
 *             
 */
template <char CODIM>
// NOLINTNEXTLINE(hicpp-member-init)
class Entity : public mesh::Entity {
  using size_type = mesh::Mesh::size_type;

<<<<<<< HEAD
 public:
  // needed by std::vector
=======
public:
  /** @brief default constructors, needed by std::vector */
>>>>>>> ece53e20
  Entity() = default;

  Entity(const Entity&) = delete;
  Entity(Entity&&) noexcept = default;
  Entity& operator=(const Entity&) = delete;
  Entity& operator=(Entity&&) noexcept = default;

<<<<<<< HEAD
  // constructor, is called from Mesh
  explicit Entity(Mesh* mesh, size_type index,
                  std::unique_ptr<geometry::Geometry>&& geometry,
                  std::array<std::vector<size_type>, 2 - CODIM> sub_entities)
      : mesh_(mesh),
        index_(index),
        geometry_(std::move(geometry)),
        sub_entities_(std::move(sub_entities)) {}

  char Codim() const override { return CODIM; }

  base::RandomAccessRange<const mesh::Entity> SubEntities(
      char codim) const override;
=======
  /**
   * @brief constructor, is called from MeshBuilder
   * @param mesh pointer to global hybrid mesh object
   * @param index index of the entity to be created; will usually be retrieved via
   *              the `Index()` method of `Mesh`  
   * @param geometry pointer to a geometry object providing the shape of the entity
   * @param sub_entities indices of the sub-entities in the entity arrays of the global mesh
   *
   * @note Note that you need to create a suitable geometry object for the entity before 
   * you can initialize the entity object itseld.
   */
  Entity(Mesh* mesh, size_type index,
         std::unique_ptr<geometry::Geometry>&& geometry,
         std::array<std::vector<size_type>, 2 - CODIM> sub_entities)
    : mesh_(mesh),
      index_(index),
      geometry_(std::move(geometry)),
      sub_entities_(std::move(sub_entities)) {
  }

  char Codim() const override { return CODIM; }

  base::RandomAccessRange<const mesh::Entity>
    SubEntities(char rel_codim) const override;
>>>>>>> ece53e20

  geometry::Geometry* Geometry() const override { return geometry_.get(); }

  base::RefEl RefEl() const override {
    switch (CODIM) {
      case 0:
        return sub_entities_[0].size() == 3 ? base::RefEl::kTria()
                                            : base::RefEl::kQuad();
      case 1:
        return base::RefEl::kSegment();
      case 2:
        return base::RefEl::kPoint();
      default:
        LF_VERIFY_MSG(false, "codim out of range.");
    }
  }

  bool operator==(const mesh::Entity& rhs) const override {
    return this == &rhs;
  }

<<<<<<< HEAD
  ~Entity() override = default;

 private:
  Mesh* mesh_;
  size_type index_;  // zero-based index of this entity.
=======
private:
  Mesh* mesh_;      // pointer to global hybrid 2D mesh object
  size_type index_; // zero-based index of this entity.
>>>>>>> ece53e20
  std::unique_ptr<geometry::Geometry> geometry_;
  std::array<std::vector<size_type>, 2 - CODIM> sub_entities_;

  friend class Mesh;
};

}  // namespace lf::mesh::hybrid2d

#include "mesh.h"

namespace lf::mesh::hybrid2d {

template <char CODIM>
<<<<<<< HEAD
base::RandomAccessRange<const mesh::Entity> Entity<CODIM>::SubEntities(
    char codim) const {
  switch (2 - CODIM - codim) {
=======
base::RandomAccessRange<const mesh::Entity>
  Entity<CODIM>::SubEntities(char rel_codim) const {
  switch (2 - CODIM - rel_codim) {
>>>>>>> ece53e20
    case 2:
      // This case is relevant only for CODIM = 0 and codim =0,
      // that is for cells; return ourselves as the only element of the range
      return {this, this + 1};
    case 1:
<<<<<<< HEAD
      return {base::make_DereferenceLambdaRandomAccessIterator(
                  sub_entities_[codim - 1].begin(),
                  [&](auto i) -> const mesh::Entity& {
                    return mesh_->entities1_[*i];
                  }),
              base::make_DereferenceLambdaRandomAccessIterator(
                  sub_entities_[codim - 1].begin(),
                  [&](auto i) -> const mesh::Entity& {
                    return mesh_->entities1_[*i];
                  })};
    case 0:
      return {base::make_DereferenceLambdaRandomAccessIterator(
                  sub_entities_[codim - 1].begin(),
                  [&](auto i) -> const mesh::Entity& {
                    return mesh_->entities2_[*i];
                  }),
              base::make_DereferenceLambdaRandomAccessIterator(
                  sub_entities_[codim - 1].begin(),
                  [&](auto i) -> const mesh::Entity& {
                    return mesh_->entities2_[*i];
                  })};
=======
      // This case is visited, if
      // (i) either the entity is an edge (CODIM = 1) 
      return {
        base::make_DereferenceLambdaRandomAccessIterator(
                                                    sub_entities_[rel_codim - 1].
                                                    begin(),
                                                    [&](auto i) -> const mesh::
                                                  Entity& {
                                                      return mesh_->entities1_[*
                                                        i];
                                                    }),
        base::make_DereferenceLambdaRandomAccessIterator(
                                                    sub_entities_[rel_codim - 1].
                                                    begin(),
                                                    [&](auto i) -> const mesh::
                                                  Entity& {
                                                      return mesh_->entities1_[*
                                                        i];
                                                    })
      };
    case 0:
      return {
        base::make_DereferenceLambdaRandomAccessIterator(
                                                    sub_entities_[rel_codim - 1].
                                                    begin(),
                                                    [&](auto i) -> const mesh::
                                                  Entity& {
                                                      return mesh_->entities2_[*
                                                        i];
                                                    }),
        base::make_DereferenceLambdaRandomAccessIterator(
                                                    sub_entities_[rel_codim - 1].
                                                    begin(),
                                                    [&](auto i) -> const mesh::
                                                  Entity& {
                                                      return mesh_->entities2_[*
                                                        i];
                                                    })
      };
>>>>>>> ece53e20
    default:
      LF_VERIFY_MSG(false, "codim is out of bounds.");
  }
}

}  // namespace lf::mesh::hybrid2d

#endif  // __7a3f1903d42141a3b1135e8e5ad72c1c<|MERGE_RESOLUTION|>--- conflicted
+++ resolved
@@ -9,27 +9,24 @@
 
 class Mesh;
 
-/** 
+/**
  * @brief classes for topological entities in a 2D hybrid mesh
  * @tparam CODIM the co-dimension of the entity object \f$\in\{0,1,2\}\f$
  *
- * This class template can be used to instantiate the four different topological 
- * entities occurring in 2D hybrid meshes: Points, Edges, Triangles, and Quadrilaterals.
- * @note Every `Entity` object owns a smart pointer to an associated geometry object.
- *             
+ * This class template can be used to instantiate the four different topological
+ * entities occurring in 2D hybrid meshes: Points, Edges, Triangles, and
+ * Quadrilaterals.
+ * @note Every `Entity` object owns a smart pointer to an associated geometry
+ * object.
+ *
  */
 template <char CODIM>
 // NOLINTNEXTLINE(hicpp-member-init)
 class Entity : public mesh::Entity {
   using size_type = mesh::Mesh::size_type;
 
-<<<<<<< HEAD
  public:
-  // needed by std::vector
-=======
-public:
   /** @brief default constructors, needed by std::vector */
->>>>>>> ece53e20
   Entity() = default;
 
   Entity(const Entity&) = delete;
@@ -37,11 +34,25 @@
   Entity& operator=(const Entity&) = delete;
   Entity& operator=(Entity&&) noexcept = default;
 
-<<<<<<< HEAD
   // constructor, is called from Mesh
-  explicit Entity(Mesh* mesh, size_type index,
-                  std::unique_ptr<geometry::Geometry>&& geometry,
-                  std::array<std::vector<size_type>, 2 - CODIM> sub_entities)
+  explicit Entity(
+      Mesh* mesh, size_type index,
+
+      /**
+       * @brief constructor, is called from MeshBuilder
+       * @param mesh pointer to global hybrid mesh object
+       * @param index index of the entity to be created; will usually be
+       * retrieved via the `Index()` method of `Mesh`
+       * @param geometry pointer to a geometry object providing the shape of the
+       * entity
+       * @param sub_entities indices of the sub-entities in the entity arrays of
+       * the global mesh
+       *
+       * @note Note that you need to create a suitable geometry object for the
+       * entity before you can initialize the entity object itseld.
+       */
+      std::unique_ptr<geometry::Geometry>&& geometry,
+      std::array<std::vector<size_type>, 2 - CODIM> sub_entities)
       : mesh_(mesh),
         index_(index),
         geometry_(std::move(geometry)),
@@ -50,33 +61,7 @@
   char Codim() const override { return CODIM; }
 
   base::RandomAccessRange<const mesh::Entity> SubEntities(
-      char codim) const override;
-=======
-  /**
-   * @brief constructor, is called from MeshBuilder
-   * @param mesh pointer to global hybrid mesh object
-   * @param index index of the entity to be created; will usually be retrieved via
-   *              the `Index()` method of `Mesh`  
-   * @param geometry pointer to a geometry object providing the shape of the entity
-   * @param sub_entities indices of the sub-entities in the entity arrays of the global mesh
-   *
-   * @note Note that you need to create a suitable geometry object for the entity before 
-   * you can initialize the entity object itseld.
-   */
-  Entity(Mesh* mesh, size_type index,
-         std::unique_ptr<geometry::Geometry>&& geometry,
-         std::array<std::vector<size_type>, 2 - CODIM> sub_entities)
-    : mesh_(mesh),
-      index_(index),
-      geometry_(std::move(geometry)),
-      sub_entities_(std::move(sub_entities)) {
-  }
-
-  char Codim() const override { return CODIM; }
-
-  base::RandomAccessRange<const mesh::Entity>
-    SubEntities(char rel_codim) const override;
->>>>>>> ece53e20
+      char rel_codim) const override;
 
   geometry::Geometry* Geometry() const override { return geometry_.get(); }
 
@@ -98,17 +83,11 @@
     return this == &rhs;
   }
 
-<<<<<<< HEAD
   ~Entity() override = default;
 
  private:
-  Mesh* mesh_;
+  Mesh* mesh_;       // pointer to global hybrid 2D mesh object
   size_type index_;  // zero-based index of this entity.
-=======
-private:
-  Mesh* mesh_;      // pointer to global hybrid 2D mesh object
-  size_type index_; // zero-based index of this entity.
->>>>>>> ece53e20
   std::unique_ptr<geometry::Geometry> geometry_;
   std::array<std::vector<size_type>, 2 - CODIM> sub_entities_;
 
@@ -122,83 +101,37 @@
 namespace lf::mesh::hybrid2d {
 
 template <char CODIM>
-<<<<<<< HEAD
 base::RandomAccessRange<const mesh::Entity> Entity<CODIM>::SubEntities(
-    char codim) const {
-  switch (2 - CODIM - codim) {
-=======
-base::RandomAccessRange<const mesh::Entity>
-  Entity<CODIM>::SubEntities(char rel_codim) const {
+    char rel_codim) const {
   switch (2 - CODIM - rel_codim) {
->>>>>>> ece53e20
     case 2:
       // This case is relevant only for CODIM = 0 and codim =0,
       // that is for cells; return ourselves as the only element of the range
       return {this, this + 1};
     case 1:
-<<<<<<< HEAD
+      // This case is visited, if
+      // (i) either the entity is an edge (CODIM = 1)
       return {base::make_DereferenceLambdaRandomAccessIterator(
-                  sub_entities_[codim - 1].begin(),
+                  sub_entities_[rel_codim - 1].begin(),
                   [&](auto i) -> const mesh::Entity& {
                     return mesh_->entities1_[*i];
                   }),
               base::make_DereferenceLambdaRandomAccessIterator(
-                  sub_entities_[codim - 1].begin(),
+                  sub_entities_[rel_codim - 1].begin(),
                   [&](auto i) -> const mesh::Entity& {
                     return mesh_->entities1_[*i];
                   })};
     case 0:
       return {base::make_DereferenceLambdaRandomAccessIterator(
-                  sub_entities_[codim - 1].begin(),
+                  sub_entities_[rel_codim - 1].begin(),
                   [&](auto i) -> const mesh::Entity& {
                     return mesh_->entities2_[*i];
                   }),
               base::make_DereferenceLambdaRandomAccessIterator(
-                  sub_entities_[codim - 1].begin(),
+                  sub_entities_[rel_codim - 1].begin(),
                   [&](auto i) -> const mesh::Entity& {
                     return mesh_->entities2_[*i];
                   })};
-=======
-      // This case is visited, if
-      // (i) either the entity is an edge (CODIM = 1) 
-      return {
-        base::make_DereferenceLambdaRandomAccessIterator(
-                                                    sub_entities_[rel_codim - 1].
-                                                    begin(),
-                                                    [&](auto i) -> const mesh::
-                                                  Entity& {
-                                                      return mesh_->entities1_[*
-                                                        i];
-                                                    }),
-        base::make_DereferenceLambdaRandomAccessIterator(
-                                                    sub_entities_[rel_codim - 1].
-                                                    begin(),
-                                                    [&](auto i) -> const mesh::
-                                                  Entity& {
-                                                      return mesh_->entities1_[*
-                                                        i];
-                                                    })
-      };
-    case 0:
-      return {
-        base::make_DereferenceLambdaRandomAccessIterator(
-                                                    sub_entities_[rel_codim - 1].
-                                                    begin(),
-                                                    [&](auto i) -> const mesh::
-                                                  Entity& {
-                                                      return mesh_->entities2_[*
-                                                        i];
-                                                    }),
-        base::make_DereferenceLambdaRandomAccessIterator(
-                                                    sub_entities_[rel_codim - 1].
-                                                    begin(),
-                                                    [&](auto i) -> const mesh::
-                                                  Entity& {
-                                                      return mesh_->entities2_[*
-                                                        i];
-                                                    })
-      };
->>>>>>> ece53e20
     default:
       LF_VERIFY_MSG(false, "codim is out of bounds.");
   }
