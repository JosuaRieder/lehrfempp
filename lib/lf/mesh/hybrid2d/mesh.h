#ifndef __b43a044f002e459b8060206d5193d7ec
#define __b43a044f002e459b8060206d5193d7ec

#include <tuple>

#include <lf/mesh/mesh.h>

namespace lf::mesh::hybrid2d {

template <char CODIM>
class Entity;

class Mesh : public mesh::Mesh {
 public:
  /**
   * @brief Default constructor: create "empty" mesh
   */
  Mesh(char dim_world):dim_world_(dim_world) {}
  
  /**
   * @brief Create a new instance of this mesh by directly specifying the
   *        nodes and elements. Note that it is preferred to use the
   *        MeshBuilder interface instead.
   * @param dim_world The dimension of the euclidean space in which the mesh
   *                  is embedded.
   * @param nodes     The coordinates of the nodes.
   * @param elements  A vector that describes the elements:
   *
   *
   * - `std::get<0>(elements[i])` contains the zero-based indices of the nodes
   *   that make up this element.
   * - `std::get<1>(elements[i])` contains the geometry mapping for that element
   *
   * @note This method will deduce the geometries of the segments and nodes
   *       from the element Geometry objects.
   */
<<<<<<< HEAD
  Mesh(char dim_world,
       std::vector<Eigen::VectorXd> nodes,
       std::vector<std::tuple<std::vector<size_type>, std::unique_ptr<geometry::Geometry>>>
       elements);
  
=======
  Mesh(char dim_world, std::vector<Eigen::VectorXd> nodes,
       std::vector<std::tuple<std::vector<size_type>,
                              std::unique_ptr<geometry::Geometry>>>
           elements);

>>>>>>> 854f6edf
  char DimMesh() const override { return 2; }

  char DimWorld() const override { return dim_world_; }

  base::ForwardRange<const mesh::Entity> Entities(char codim) const override;

  size_type Size(char codim) const override;

  size_type Index(const mesh::Entity& e) const override;

  std::vector<Entity<0>> entities0_;
  std::vector<Entity<1>> entities1_;
  std::vector<Entity<2>> entities2_;

 private:
  char dim_world_;

  template <char CODIM> friend class Entity;
};

}  // namespace lf::mesh::hybrid2d

#endif  // __b43a044f002e459b8060206d5193d7ec<|MERGE_RESOLUTION|>--- conflicted
+++ resolved
@@ -34,19 +34,13 @@
    * @note This method will deduce the geometries of the segments and nodes
    *       from the element Geometry objects.
    */
-<<<<<<< HEAD
+
   Mesh(char dim_world,
        std::vector<Eigen::VectorXd> nodes,
-       std::vector<std::tuple<std::vector<size_type>, std::unique_ptr<geometry::Geometry>>>
+       std::vector<std::tuple<std::vector<size_type>,
+       std::unique_ptr<geometry::Geometry>>>
        elements);
-  
-=======
-  Mesh(char dim_world, std::vector<Eigen::VectorXd> nodes,
-       std::vector<std::tuple<std::vector<size_type>,
-                              std::unique_ptr<geometry::Geometry>>>
-           elements);
 
->>>>>>> 854f6edf
   char DimMesh() const override { return 2; }
 
   char DimWorld() const override { return dim_world_; }
