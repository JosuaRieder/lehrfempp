--- conflicted
+++ resolved
@@ -82,15 +82,6 @@
    * @brief Method for accessing an entity through its index
    * @param codim codimension of the entity. Remember that indices are supposed
    *        to be unique and contiguous for a given co-dimension
-<<<<<<< HEAD
-   * @param index an integer between 0 and number of entities of the given co-dimension
-   *        -1. It passes the index. 
-   *
-   * Based on the bijectition between entities of a givenco-dimension and an integer range
-   */
-  virtual const mesh::Entity *EntityByIndex(dim_t codim,glb_idx_t index) const = 0;
-  
-=======
    * @param index an integer between 0 and number of entities of the given
    * co-dimension -1. It passes the index.
    *
@@ -100,7 +91,6 @@
   virtual const mesh::Entity* EntityByIndex(dim_t codim,
                                             glb_idx_t index) const = 0;
 
->>>>>>> 04edd789
   /**
    * @brief Check if the given entity is a part of this mesh.
    * @param e The entity that should be checked.
