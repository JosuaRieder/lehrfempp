--- conflicted
+++ resolved
@@ -66,14 +66,9 @@
                     "Edge must be a segment");
       // Access endpoints = sub-entities of relative co-dimension 1
       const auto sub_ent = edge.SubEntities(1);
-<<<<<<< HEAD
-      file << "EDS(" << edge_index + 1 << ",:) = [" << mesh.Index(sub_ent[0]) + 1
-           << ", " << mesh.Index(sub_ent[1]) + 1 << "];" << std::endl;
-=======
       file << "EDS(" << edge_index + 1 << ",:) = ["
            << mesh.Index(sub_ent[0]) + 1 << ", " << mesh.Index(sub_ent[1]) + 1
            << "];" << std::endl;
->>>>>>> 04edd789
       ed_cnt++;
     }
 
@@ -92,13 +87,8 @@
           file << "TRI(" << triag_cnt + 1 << ",:) = ["
                << mesh.Index(sub_ent[0]) + 1 << ", "
                << mesh.Index(sub_ent[1]) + 1 << ", "
-<<<<<<< HEAD
-               << mesh.Index(sub_ent[2]) + 1 << ", "
-	       << cell_index << " ];" << std::endl;
-=======
                << mesh.Index(sub_ent[2]) + 1 << ", " << cell_index << " ];"
                << std::endl;
->>>>>>> 04edd789
           triag_cnt++;
           break;
         }
@@ -107,13 +97,8 @@
                << mesh.Index(sub_ent[0]) + 1 << ", "
                << mesh.Index(sub_ent[1]) + 1 << ", "
                << mesh.Index(sub_ent[2]) + 1 << ", "
-<<<<<<< HEAD
-               << mesh.Index(sub_ent[3]) + 1 << ", "
-	       << cell_index << " ];" << std::endl;
-=======
                << mesh.Index(sub_ent[3]) + 1 << ", " << cell_index << " ];"
                << std::endl;
->>>>>>> 04edd789
           quad_cnt++;
           break;
         }
