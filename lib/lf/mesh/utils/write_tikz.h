#ifndef WRITE_TIKZ_H
#define WRITE_TIKZ_H

#include <lf/mesh/mesh.h>
#include "lf/mesh/hybrid2d/hybrid2d.h"
#include "lf/mesh/hybrid2dp/hybrid2dp.h"

#include <string>
#include <vector>

namespace lf::mesh::utils {

/**
 * @brief Writes mesh to file in TikZ Graphics format. File as input in LaTeX
will draw the mesh.
 *
 *
 * @param mesh the mesh to be stored to file
 * @param filename name of output file.
 * @param selector entities chosen to print
 * @param output_ctrl enum flags controlling amount of output
 *
 * This function writes a file of code, which included in LaTeX draws a
 * mesh using TikZ Graphics.
 * In particular, edges, cells and nodes in the mesh can be written to file and
visualized.
 * Numbering of the aforementioned and local vertice numbering of cells can be
enabled by using enum flags.
 * Combine the flags by using the binary or (|) operator to get a more detailed
visualization of the mesh.\n
 * Another option is to pass the corresponding integer value directly as an
argument. See the enum definition for correct value.\n
 *
 *
 * #### Output control flags:
 * - TikzOutputCtrl::RenderCells to show the specific cells in the mesh in
addition to the mesh grid
 * - TikzOutputCtrl::CellNumbering to display numbering of cells
 * - TikzOutputCtrl::VerticeNumbering to display local vertice numbering of
cells
 * - TikzOutputCtrl::NodeNumbering to display numbering of nodes
 * - TikzOutputCtrl::EdgeNumbering to display edge numbering
 *
 *
 * @note If no details about nodes, cells or edges are wanted, simply pass 0 as
the 'int output_ctrl' parameter in writeTikZ(). This will draw only the mesh
grid and nodes.
 * @note Omitting the output_ctrl argument completely when calling the function:
Cells, numbering of cells and numbering of vertices will be printed.
(output_ctrl = 7)
 * @note TikzOutputCtrl::RenderCells must be enabled in order to use the flags
for numbering of cells and of local vertices of cells.
 *
 * In the LaTeX document, remember to include "\usepackage{tikz}". Use
"\input{}" to include the code file and visualize the mesh.
 *
 * #### Examples of use
 *
 *
 * ##### Function call
 *
 * \verbatim

    // Enum flag for node numbering
    writeTikZ(*mesh, "filename.txt", TikzOutputCtrl::NodeNumbering);

    // Combining enum flags, enabling more detailed output
    // The two examples are equivalent:
    writeTikZ(*mesh, "filename.txt",
TikzOutputCtrl::RenderCells|TikzOutputCtrl::EdgeNumbering|TikzOutputCtrl::VerticeNumbering);
    writeTikZ(*mesh, "filename.txt", 21);
    // Note that ::VerticeNumbering only works because ::RenderCells is
activated.

    // Without flags
    writeTikZ(*mesh, "filename.txt",0);

    // Without specifying last argument
    writeTikZ(*mesh, "filename.txt"); is equivalent to writeTikZ(*mesh,
"filename.txt", 7);

 \endverbatim
 *
 * ##### LaTeX input
 * \verbatim

     \documentclass{article}
     \usepackage{tikz}
     \begin{document}

     \input{"filename.txt"}

     \end{document}
\endverbatim
 *
 *
 */
<<<<<<< HEAD
void writeTikZ(const lf::mesh::Mesh &mesh, std::string filename,
               std::function<bool(const lf::mesh::Entity &)> selector = 1, int output_ctrl = 7);
=======
void writeTikZ(const lf::mesh::Mesh &mesh, const std::string &filename,
               int output_ctrl = 7);

/**
 * @brief writeTikZ: second version!
 * @param mesh The mesh to be stored to file
 * @param filename Name of output file
 * @param selector
 * @param output_ctrl
 */
void writeTikZ2(const lf::mesh::Mesh &mesh, const std::string &filename,
                std::function<bool(const lf::mesh::Entity &)> selector,
                int output_ctrl = 7);
>>>>>>> a50715bd


/**
 * @brief Enum flags: TikzOutputCtrl for output control of mesh drawn in TikZ.
 */
enum TikzOutputCtrl {
  RenderCells = 1,
  CellNumbering = 2,
  VerticeNumbering = 4,
  NodeNumbering = 8,
  EdgeNumbering = 16,
  ArrowTips = 32
};

}  // namespace lf::mesh::utils

#endif  // WRITE_TIKZ_H<|MERGE_RESOLUTION|>--- conflicted
+++ resolved
@@ -95,24 +95,9 @@
  *
  *
  */
-<<<<<<< HEAD
+
 void writeTikZ(const lf::mesh::Mesh &mesh, std::string filename,
                std::function<bool(const lf::mesh::Entity &)> selector = 1, int output_ctrl = 7);
-=======
-void writeTikZ(const lf::mesh::Mesh &mesh, const std::string &filename,
-               int output_ctrl = 7);
-
-/**
- * @brief writeTikZ: second version!
- * @param mesh The mesh to be stored to file
- * @param filename Name of output file
- * @param selector
- * @param output_ctrl
- */
-void writeTikZ2(const lf::mesh::Mesh &mesh, const std::string &filename,
-                std::function<bool(const lf::mesh::Entity &)> selector,
-                int output_ctrl = 7);
->>>>>>> a50715bd
 
 
 /**
