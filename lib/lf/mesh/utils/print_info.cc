--- conflicted
+++ resolved
@@ -11,7 +11,6 @@
 
 namespace lf::mesh::utils {
 
-<<<<<<< HEAD
   // Output control variable, maximum verbosity is default
   int printinfo_ctrl = 100;
   static lf::base::StaticVar ctrlvar_printinfo_ctrl
@@ -71,57 +70,6 @@
       }    // end loop over co-dimensions
     } // end printinfo_ctrl > 10
   } // end function PrintInfo
-}  // end namespace lf::mesh::utils
-=======
-void PrintInfo(const Mesh &mesh, std::ostream &o) {
-  using dim_t = Mesh::dim_t;
-  using size_type = Mesh::size_type;
-
-  const dim_t dim_mesh = mesh.DimMesh();
-  const dim_t dim_world = mesh.DimWorld();
-  o << "Mesh of dimension " << dim_mesh << ", ambient dimension " << dim_world
-    << std::endl;
-
-  // Loop over codimensions
-  for (int co_dim = dim_mesh; co_dim >= 0; co_dim--) {
-    const size_type no_ent = mesh.Size(co_dim);
-    o << "Co-dimension " << co_dim << ": " << no_ent << " entities"
-      << std::endl;
-
-    // Loop over entities
-    for (const Entity &e : mesh.Entities(co_dim)) {
-      size_type e_idx = mesh.Index(e);
-      dim_t e_codim = e.Codim();
-
-      const geometry::Geometry *e_geo_ptr = e.Geometry();
-      lf::base::RefEl e_refel = e.RefEl();
-
-      LF_VERIFY_MSG(e_geo_ptr,
-                    co_dim << "-entity " << e_idx << ": missing geometry");
-      LF_VERIFY_MSG(e_geo_ptr->DimLocal() == dim_mesh - co_dim,
-                    co_dim << "-entity " << e_idx << ": wrong dimension");
-      LF_VERIFY_MSG(e_geo_ptr->RefEl() == e_refel,
-                    co_dim << "-entity " << e_idx << ": refEl mismatch");
-      LF_VERIFY_MSG(e_codim == co_dim,
-                    co_dim << "-entity " << e_idx << " co-dimension mismatch");
-      const Eigen::MatrixXd &ref_el_corners(e_refel.NodeCoords());
-      o << "entity " << e_idx << " (" << e_refel << "): ";
-
-      // Loop over local co-dimensions
-      for (int l = 1; l <= dim_mesh - co_dim; l++) {
-        o << "rel codim-" << l << " subent: [";
-        // Fetch subentities of co-dimension l
-        base::RandomAccessRange<const Entity> sub_ent_range(e.SubEntities(l));
-        for (const Entity &sub_ent : sub_ent_range) {
-          o << mesh.Index(sub_ent) << ' ';
-        }
-        o << "], ";
-      }
-      o << std::endl << e_geo_ptr->Global(ref_el_corners) << std::endl;
-    }  // end loop over entities
-  }    // end loop over co-dimensions
-}
-
 
 // Print function for Entity object
 void PrintInfo(const lf::mesh::Entity& e, std::ostream& stream){
@@ -132,39 +80,42 @@
     stream << "Type of reference element: " << e_ref_el << std::endl;
 
 
-    if(Entity::output_ctrl_ == 0){ // > 0
+    if (Entity::output_ctrl_ > 0 ) { // > 0
         int co_dim_entity = e.Codim();
         stream << "Codimension of entity w.r.t. Mesh.dimMesh(): " << co_dim_entity << std::endl;
 
         // Geometry of entity
         const geometry::Geometry *e_geo_ptr = e.Geometry();
-        const Eigen::MatrixXd &ref_el_corners(e_ref_el.NodeCoords()); // From PrintInfo(Mesh)
-        //int dim_global = e_geo_ptr->DimGlobal();
-        //stream << std::endl << e_geo_ptr->Global(ref_el_corners) << std::endl; // Causes segmentation fault
+	LF_ASSERT_MSG(e_geo_ptr != nullptr,
+		      "Missing geometry information!");
+	const Eigen::MatrixXd &ref_el_corners(e_ref_el.NodeCoords());
+	int dim_global = e_geo_ptr->DimGlobal();
+        stream << std::endl << e_geo_ptr->Global(ref_el_corners) << std::endl; 
 
+        for (int co_dim = dim_ref_el; co_dim > 0; co_dim--){
+            int num_sub_ent = e_ref_el.NumSubEntities(co_dim);
+            stream << "Codimension " << co_dim << " has "
+		   << num_sub_ent << " sub-entities:" << std::endl;
 
-        for(int co_dim = dim_ref_el; co_dim > 0; co_dim--){
-            int num_sub_ent = e_ref_el.NumSubEntities(co_dim);
-            stream << "Codimension " << co_dim << " has " << num_sub_ent << " entities" << std::endl;
-
-            if(Entity::output_ctrl_ == 0){ // > 10
+            if (Entity::output_ctrl_ > 10){ 
                 // Geometry of subentities
-                for (const Entity &sub_ent : e.SubEntities(0)){ // (co_dim_entities)
+                for (const Entity &sub_ent : e.SubEntities(co_dim)){ // (co_dim_entities)
                     lf::base::RefEl sub_ent_refel = sub_ent.RefEl();
                     stream << "Subentity, type: " << sub_ent_refel << std::endl;
                     const geometry::Geometry *sub_e_geo_ptr = sub_ent.Geometry();
                 }
             }
         }
-
     } // if
-
 } // PrintInfo
 
-
-/*
-// ?? void PrintInfo(const lf::mesh::Entity& e, const lf::mesh::Mesh& m, std::ostream &stream);
-*/
-
-}  // namespace lf::mesh::utils
->>>>>>> fa8af7fb
+  std::ostream& operator<<(std::ostream& stream, const lf::mesh::Entity &entity) {
+    if (Entity::output_ctrl_ == 0){
+      return stream << entity.RefEl();
+    } else {
+      lf::mesh::utils::PrintInfo(entity, stream);
+      return stream;
+    }
+  } // end output  operator <<
+  
+}  // end namespace lf::mesh::utils
