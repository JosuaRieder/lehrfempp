--- conflicted
+++ resolved
@@ -53,12 +53,9 @@
   explicit Point(size_type index,
                  std::unique_ptr<geometry::Geometry>&& geometry)
       : index_(index), geometry_(std::move(geometry)) {
-<<<<<<< HEAD
-=======
     // DIAGNOSTICS
     std::cout << "hybrid2dp::Point(" << index_ << ") " << std::endl;
     LF_VERIFY_MSG(geometry_, "Point must be supplied with a geometry");
->>>>>>> aa44d60f
     LF_VERIFY_MSG(geometry_->DimLocal() == 0,
                   "Geometry must be that of a point");
     LF_VERIFY_MSG(geometry_->RefEl() == base::RefEl::kPoint(),
