#include "tria_o1.h"
#include "point.h"
#include "segment_o1.h"

namespace lf::geometry {

TriaO1::TriaO1(Eigen::Matrix<double, Eigen::Dynamic, 3> coords)
    : coords_(std::move(coords)),
      jacobian_(coords_.rows(), 2),
      jacobian_inverse_gramian_(coords_.rows(), 2),
      integrationElement_(0) {
  // Check non-degenerate geometry through area
  double area = std::fabs(
      (coords_(0, 1) - coords_(0, 0)) * (coords_(1, 2) - coords_(1, 0)) -
      (coords_(1, 1) - coords_(1, 0)) * (coords_(0, 2) - coords_(0, 0)));
  double e0lensq = (coords_.col(1) - coords_.col(0)).squaredNorm();
  double e1lensq = (coords_.col(2) - coords_.col(1)).squaredNorm();
  double e2lensq = (coords_.col(0) - coords_.col(2)).squaredNorm();
  double circum = e0lensq + e1lensq + e2lensq;
  LF_VERIFY_MSG(e0lensq > 1.0E-8 * circum, "Collapsed edge 0");
  LF_VERIFY_MSG(e1lensq > 1.0E-8 * circum, "Collapsed edge 1");
  LF_VERIFY_MSG(e2lensq > 1.0E-8 * circum, "Collapsed edge 2");
  LF_VERIFY_MSG(area > 1.0E-8 * circum, "Degenerate triangle");

  jacobian_ << coords_.col(1) - coords_.col(0), coords_.col(2) - coords_.col(0);

  if (coords_.rows() == 2) {
    jacobian_inverse_gramian_ = jacobian_.transpose().inverse();
    integrationElement_ = std::abs(jacobian_.determinant());
  } else {
    jacobian_inverse_gramian_ = Eigen::MatrixXd(
        jacobian_ * (jacobian_.transpose() * jacobian_).inverse());
    integrationElement_ =
        std::sqrt((jacobian_.transpose() * jacobian_).determinant());
  }
}

Eigen::MatrixXd TriaO1::Global(const Eigen::MatrixXd& local) const {
  return coords_.col(0) *
             (1 - local.array().row(0) - local.array().row(1)).matrix() +
         coords_.col(1) * local.row(0) + coords_.col(2) * local.row(1);
}

std::unique_ptr<Geometry> TriaO1::SubGeometry(dim_t codim, dim_t i) const {
  using std::make_unique;
  switch (codim) {
    case 0:
      LF_ASSERT_MSG(i == 0, "codim = 0: i = " << i << " is out of bounds.");
      return std::make_unique<TriaO1>(coords_);
    case 1:
      LF_ASSERT_MSG(i >= 0 && i < 3,
                    "codim =1: i = " << i << " is out of bounds.");
      return make_unique<SegmentO1>(
          (Eigen::Matrix<double, Eigen::Dynamic, 2>(DimGlobal(), 2)
               << coords_.col(RefEl().SubSubEntity2SubEntity(1, i, 1, 0)),
           coords_.col(RefEl().SubSubEntity2SubEntity(1, i, 1, 1)))
              .finished());
    case 2:
      LF_ASSERT_MSG(i >= 0 && i < 3,
                    "codim = 2: i = " << i << " is out of bounds.");
      return make_unique<Point>(coords_.col(i));
    default:
      LF_VERIFY_MSG(false, "codim " << codim << " is out of bounds.");
  }
}

std::vector<std::unique_ptr<Geometry>> TriaO1::ChildGeometry(
    const RefinementPattern& ref_pat, base::dim_t codim) const {
  // The refinement pattern must be for a triangle
  LF_VERIFY_MSG(ref_pat.RefEl() == lf::base::RefEl::kTria(),
                "Refinement pattern for " << ref_pat.RefEl().ToString());
<<<<<<< HEAD
  LF_VERIFY_MSG(codim < 3,"Illegal codim " << codim);
=======
  LF_VERIFY_MSG(codim < 3, "Illegal codim " << codim);
>>>>>>> 04edd789
  // Lattice meshwidth
  const double h_lattice = 1.0 / (double)ref_pat.LatticeConst();
  // Obtain geometry of children as lattice polygon
  std::vector<Eigen::Matrix<int, Eigen::Dynamic, Eigen::Dynamic>>
      child_polygons(ref_pat.ChildPolygons(codim));
  // Number of child segments
  const int no_children = child_polygons.size();
<<<<<<< HEAD
  LF_VERIFY_MSG(no_children == ref_pat.noChildren(codim),
		"no_children = " << no_children << " <-> " << ref_pat.noChildren(codim));
=======
  LF_VERIFY_MSG(
      no_children == ref_pat.noChildren(codim),
      "no_children = " << no_children << " <-> " << ref_pat.noChildren(codim));
>>>>>>> 04edd789
  // return variable
  std::vector<std::unique_ptr<Geometry>> child_geo_uptrs{};
  // For each child triangle create a geometry object and a unique pointer to
  // it.
  for (int l = 0; l < no_children; l++) {
    // A single child triangle is described by a lattice polygon with
    // three vertices
    LF_VERIFY_MSG(child_polygons[l].rows() == 2,
                  "child_polygons[l].rows() = " << child_polygons[l].rows());
<<<<<<< HEAD
    LF_VERIFY_MSG(child_polygons[l].cols() == 3-codim,
=======
    LF_VERIFY_MSG(child_polygons[l].cols() == 3 - codim,
>>>>>>> 04edd789
                  "child_polygons[l].cols() = " << child_polygons[l].cols());
    // Normalize lattice coordinates
    const Eigen::MatrixXd child_geo(
        Global(h_lattice * child_polygons[l].cast<double>()));
    switch (codim) {
<<<<<<< HEAD
    case 0: {
      // child is a triangle
      child_geo_uptrs.push_back(std::make_unique<TriaO1>(child_geo));
      break;
    }
    case 1: {
      // child is an edge
      child_geo_uptrs.push_back(std::make_unique<SegmentO1>(child_geo));
      break;
    }
    case 2: {
      // child is a node
      child_geo_uptrs.push_back(std::make_unique<Point>(child_geo));
      break;
    }
    } // end switch codim
  } // end loop over the children
    return (child_geo_uptrs);
}


=======
      case 0: {
        // child is a triangle
        child_geo_uptrs.push_back(std::make_unique<TriaO1>(child_geo));
        break;
      }
      case 1: {
        // child is an edge
        child_geo_uptrs.push_back(std::make_unique<SegmentO1>(child_geo));
        break;
      }
      case 2: {
        // child is a node
        child_geo_uptrs.push_back(std::make_unique<Point>(child_geo));
        break;
      }
    }  // end switch codim
  }    // end loop over the children
  return (child_geo_uptrs);
}

>>>>>>> 04edd789
}  // namespace lf::geometry<|MERGE_RESOLUTION|>--- conflicted
+++ resolved
@@ -69,26 +69,17 @@
   // The refinement pattern must be for a triangle
   LF_VERIFY_MSG(ref_pat.RefEl() == lf::base::RefEl::kTria(),
                 "Refinement pattern for " << ref_pat.RefEl().ToString());
-<<<<<<< HEAD
-  LF_VERIFY_MSG(codim < 3,"Illegal codim " << codim);
-=======
   LF_VERIFY_MSG(codim < 3, "Illegal codim " << codim);
->>>>>>> 04edd789
   // Lattice meshwidth
-  const double h_lattice = 1.0 / (double)ref_pat.LatticeConst();
+  const double h_lattice = 1.0 / static_cast<double>(ref_pat.LatticeConst());
   // Obtain geometry of children as lattice polygon
   std::vector<Eigen::Matrix<int, Eigen::Dynamic, Eigen::Dynamic>>
       child_polygons(ref_pat.ChildPolygons(codim));
   // Number of child segments
   const int no_children = child_polygons.size();
-<<<<<<< HEAD
-  LF_VERIFY_MSG(no_children == ref_pat.noChildren(codim),
-		"no_children = " << no_children << " <-> " << ref_pat.noChildren(codim));
-=======
   LF_VERIFY_MSG(
       no_children == ref_pat.noChildren(codim),
       "no_children = " << no_children << " <-> " << ref_pat.noChildren(codim));
->>>>>>> 04edd789
   // return variable
   std::vector<std::unique_ptr<Geometry>> child_geo_uptrs{};
   // For each child triangle create a geometry object and a unique pointer to
@@ -98,39 +89,12 @@
     // three vertices
     LF_VERIFY_MSG(child_polygons[l].rows() == 2,
                   "child_polygons[l].rows() = " << child_polygons[l].rows());
-<<<<<<< HEAD
-    LF_VERIFY_MSG(child_polygons[l].cols() == 3-codim,
-=======
     LF_VERIFY_MSG(child_polygons[l].cols() == 3 - codim,
->>>>>>> 04edd789
                   "child_polygons[l].cols() = " << child_polygons[l].cols());
     // Normalize lattice coordinates
     const Eigen::MatrixXd child_geo(
         Global(h_lattice * child_polygons[l].cast<double>()));
     switch (codim) {
-<<<<<<< HEAD
-    case 0: {
-      // child is a triangle
-      child_geo_uptrs.push_back(std::make_unique<TriaO1>(child_geo));
-      break;
-    }
-    case 1: {
-      // child is an edge
-      child_geo_uptrs.push_back(std::make_unique<SegmentO1>(child_geo));
-      break;
-    }
-    case 2: {
-      // child is a node
-      child_geo_uptrs.push_back(std::make_unique<Point>(child_geo));
-      break;
-    }
-    } // end switch codim
-  } // end loop over the children
-    return (child_geo_uptrs);
-}
-
-
-=======
       case 0: {
         // child is a triangle
         child_geo_uptrs.push_back(std::make_unique<TriaO1>(child_geo));
@@ -151,5 +115,4 @@
   return (child_geo_uptrs);
 }
 
->>>>>>> 04edd789
 }  // namespace lf::geometry