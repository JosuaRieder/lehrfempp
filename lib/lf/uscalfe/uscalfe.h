--- conflicted
+++ resolved
@@ -29,9 +29,10 @@
 #include "scalar_uniform_fe_space.h"
 
 /**
-<<<<<<< HEAD
- * @brief Implementation of Uniform Scalar Finite Elements
- *
+ * @brief Collects data structures and algorithms designed for scalar finite
+ * element methods primarily meant for second-order elliptic boundary value
+ * problems.
+ * 
  * This namespace contains a number of classes/functions which
  * can be used to solve boundary value problems with uniform,
  * scalar Finite elements:
@@ -55,12 +56,5 @@
  *   elements or Thomas-Raviart elements.
  */
 namespace lf::uscalfe {}
-=======
- * @brief Collects data structures and algorithms designed for scalar finite
- * element methods primarily meant for second-order elliptic boundary value
- * problems.
- */
-namespace lf::uscalfe {}  // namespace lf::uscalfe
->>>>>>> a068b410
 
 #endif