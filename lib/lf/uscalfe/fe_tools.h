--- conflicted
+++ resolved
@@ -327,13 +327,8 @@
     // Check whether the current edge carries dofs to be imposed by the
     // function g. The decision relies on the predicate `esscondflag`
     if (esscondflag(edge)) {
-<<<<<<< HEAD
-=======
-      // Fetch the shape of the edge
-      const lf::geometry::Geometry *edge_geo_p{edge.Geometry()};
       // Evaluate mesh function at several points specified by their
       // reference coordinates.
->>>>>>> d765af5c
       auto g_vals = g(edge, ref_eval_pts);
 
       // Compute degrees of freedom from function values in evaluation
