/** @file static_vars_demo.cc
 * @brief Short demo showing how to set and use static variables
 */

#include <iostream>
#include "lf/base/base.h"
#include "lf/geometry/geometry.h"
#include "lf/mesh/mesh.h"
#include "lf/refinement/refinement.h"

class StaticVarsDemoClass {
 public:
<<<<<<< HEAD
  static int ctrl_var_;
  static int other_var_;
  static int arg_var_;
  static int output_ctrl_;  // Added // <-- why is this comment here?
=======
  static unsigned int ctrl_var_;
  static unsigned int other_var_;
  static unsigned int arg_var_;
  static unsigned int output_ctrl_;  // Added
>>>>>>> fe5b830c
};

// Declaration of static control variables. They are all of type int.
CONTROLDECLARE(testvar, "testvar");
// Declare StaticVarsDemoClass::ctrl_var_ and set it to 0.
CLASSCONTROLDECLARE(StaticVarsDemoClass, ctrl_var_, "ctrl_var");
// Same as above, but add a comment to the variable. We can later print
// this comment to inform the user about the variable.
CONTROLDECLARECOMMENT(StaticVarsDemoClass, other_var_, "other_var",
                      "A test case");

CONTROLDECLARECOMMENT(StaticVarsDemoClass, arg_var_, "arg_var",
                      "Set from command line");

CONTROLDECLARECOMMENT(StaticVarsDemoClass, output_ctrl_, "output_ctrl_",
                      "Test output ctrl");

int main(int argc, const char *argv[]) {
  std::cout << "LehrFEM++ Demo program for the use of static control variables."
            << "\n"
            << "Variables can be set via command line arguments: VARNAME=VALUE"
            << " (but they must be declared in the program).\n"
            << "Try: testvar=42 \n\n";

  std::cout << ">> List of control variables before initialization:"
            << "\n";
  lf::base::ListCtrlVars(std::cout);
  std::cout << "\n"; // for sake of readability

  // Set verbosity of output for functions called subsequently
  // The static variables `read_ctrl_vars_file` and `read_ctrl_vars_args`
  // are already declared in static_vars.cc.
  // `read_ctrl_vars_file`: if > 0, reading variables from files is enabled
  // `read_ctrl_vars_args`: if > 0, command line arguments will be parsed for
  //                        static variables
  lf::base::SetCtrlVar("read_ctrl_vars_file", 1);
  lf::base::SetCtrlVar("read_ctrl_vars_args", 1); // 10? couln't it just be 1?

  // Parse argv for definitions of the static variables we declared above
  lf::base::ReadCtrVarsCmdArgs(argc, argv);

  // Check the file "setup.vars" for the definition of static variables
  if (!lf::base::ReadCtrlVarsFile("setup.vars")) {
    std::cout << "No file specifying control variables.\n\n";
  }

  std::cout << "\n>> List of control variables after initialization:\n";
  lf::base::ListCtrlVars(std::cout);

  return 0;
}<|MERGE_RESOLUTION|>--- conflicted
+++ resolved
@@ -10,17 +10,10 @@
 
 class StaticVarsDemoClass {
  public:
-<<<<<<< HEAD
-  static int ctrl_var_;
-  static int other_var_;
-  static int arg_var_;
-  static int output_ctrl_;  // Added // <-- why is this comment here?
-=======
   static unsigned int ctrl_var_;
   static unsigned int other_var_;
   static unsigned int arg_var_;
   static unsigned int output_ctrl_;  // Added
->>>>>>> fe5b830c
 };
 
 // Declaration of static control variables. They are all of type int.
